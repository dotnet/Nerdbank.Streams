﻿<Project Sdk="Microsoft.NET.Sdk">
  <PropertyGroup>
    <TargetFrameworks>net5.0;netcoreapp3.1;net472</TargetFrameworks>
    <CopyLocalLockFileAssemblies>true</CopyLocalLockFileAssemblies>
    <RootNamespace />

    <!-- https://github.com/tonerdo/coverlet -->
    <!-- Do not collect by default -->
    <CollectCoverage>false</CollectCoverage>
    <CoverletOutputFormat>opencover</CoverletOutputFormat>
    <!--<CoverletOutput>$(OutDir)code_coverage.xml</CoverletOutput>-->
    <Exclude>[xunit.*]*,[IsolatedTestHost]*</Exclude>
  </PropertyGroup>
  <ItemGroup>
    <Compile Include="..\..\src\Nerdbank.Streams\Utilities.cs" Link="Utilities.cs" />
    <Compile Remove="SequenceReader\*.cs" Condition=" '$(TargetFramework)' != 'net472' " />
  </ItemGroup>
  <ItemGroup>
    <PackageReference Include="Microsoft.VisualStudio.Threading" Version="17.0.64" />
    <PackageReference Include="PInvoke.Kernel32" Version="0.7.104" />
<<<<<<< HEAD
    <PackageReference Include="StreamJsonRpc" Version="2.10.41" />
=======
    <PackageReference Include="StreamJsonRpc" Version="2.10.44" />
>>>>>>> 484fdc2d
    <PackageReference Include="xunit" Version="2.4.1" />
    <PackageReference Include="xunit.combinatorial" Version="1.4.1" />
    <PackageReference Include="xunit.skippablefact" Version="1.4.13" />
    <PackageReference Include="xunit.runner.console" Version="2.4.1" />
    <PackageReference Include="xunit.runner.visualstudio" Version="2.4.3" />
    <PackageReference Include="Microsoft.NET.Test.Sdk" Version="17.1.0" />
<<<<<<< HEAD
    <PackageReference Include="Moq" Version="4.17.2" />
=======
    <PackageReference Include="Moq" Version="4.17.1" />
>>>>>>> 484fdc2d
    <PackageReference Include="System.IO.Pipes" Version="4.3.0" />
    <PackageReference Include="coverlet.msbuild" Version="3.1.2" />
    <PackageReference Include="Microsoft.AspNetCore.TestHost" Version="2.2.0" />
    <PackageReference Include="Microsoft.AspNetCore" Version="2.2.0" />
  </ItemGroup>
  <ItemGroup>
    <ProjectReference Include="..\IsolatedTestHost\IsolatedTestHost.csproj" Condition=" '$(TargetFramework)' != 'netcoreapp1.0' ">
      <Private>true</Private>
    </ProjectReference>
    <ProjectReference Include="..\..\src\Nerdbank.Streams\Nerdbank.Streams.csproj" />
  </ItemGroup>
</Project><|MERGE_RESOLUTION|>--- conflicted
+++ resolved
@@ -18,22 +18,14 @@
   <ItemGroup>
     <PackageReference Include="Microsoft.VisualStudio.Threading" Version="17.0.64" />
     <PackageReference Include="PInvoke.Kernel32" Version="0.7.104" />
-<<<<<<< HEAD
-    <PackageReference Include="StreamJsonRpc" Version="2.10.41" />
-=======
     <PackageReference Include="StreamJsonRpc" Version="2.10.44" />
->>>>>>> 484fdc2d
     <PackageReference Include="xunit" Version="2.4.1" />
     <PackageReference Include="xunit.combinatorial" Version="1.4.1" />
     <PackageReference Include="xunit.skippablefact" Version="1.4.13" />
     <PackageReference Include="xunit.runner.console" Version="2.4.1" />
     <PackageReference Include="xunit.runner.visualstudio" Version="2.4.3" />
     <PackageReference Include="Microsoft.NET.Test.Sdk" Version="17.1.0" />
-<<<<<<< HEAD
     <PackageReference Include="Moq" Version="4.17.2" />
-=======
-    <PackageReference Include="Moq" Version="4.17.1" />
->>>>>>> 484fdc2d
     <PackageReference Include="System.IO.Pipes" Version="4.3.0" />
     <PackageReference Include="coverlet.msbuild" Version="3.1.2" />
     <PackageReference Include="Microsoft.AspNetCore.TestHost" Version="2.2.0" />
