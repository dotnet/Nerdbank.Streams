parameters:
  RunTests:

steps:

- script: dotnet build -t:build,pack --no-restore -c $(BuildConfiguration) /bl:"$(Build.ArtifactStagingDirectory)/build_logs/build.binlog"
  displayName: 🛠 dotnet build

- powershell: azure-pipelines/dotnet-test-cloud.ps1 -Configuration $(BuildConfiguration) -Agent $(Agent.JobName) -PublishResults
<<<<<<< HEAD
  displayName: 🧪 dotnet test
=======
  displayName: 🧪 dotnet test
  condition: and(succeeded(), ${{ parameters.RunTests }})

- powershell: azure-pipelines/variables/_pipelines.ps1
  failOnStderr: true
  displayName: ⚙ Update pipeline variables based on build outputs
  condition: succeededOrFailed()

- powershell: azure-pipelines/artifacts/_pipelines.ps1 -ArtifactNameSuffix "-$(Agent.JobName)" -Verbose
  failOnStderr: true
  displayName: 📢 Publish artifacts
  condition: succeededOrFailed()

- ${{ if and(ne(variables['codecov_token'], ''), parameters.RunTests) }}:
  - powershell: |
      $ArtifactStagingFolder = & "azure-pipelines/Get-ArtifactsStagingDirectory.ps1"
      $CoverageResultsFolder = Join-Path $ArtifactStagingFolder "coverageResults-$(Agent.JobName)"
      azure-pipelines/publish-CodeCov.ps1 -CodeCovToken "$(codecov_token)" -PathToCodeCoverage "$CoverageResultsFolder" -Name "$(Agent.JobName) Coverage Results" -Flags "$(Agent.JobName)Host,$(BuildConfiguration)"
    displayName: 📢 Publish code coverage results to codecov.io
    timeoutInMinutes: 3
    continueOnError: true
>>>>>>> d69d108c
<|MERGE_RESOLUTION|>--- conflicted
+++ resolved
@@ -7,28 +7,5 @@
   displayName: 🛠 dotnet build
 
 - powershell: azure-pipelines/dotnet-test-cloud.ps1 -Configuration $(BuildConfiguration) -Agent $(Agent.JobName) -PublishResults
-<<<<<<< HEAD
   displayName: 🧪 dotnet test
-=======
-  displayName: 🧪 dotnet test
-  condition: and(succeeded(), ${{ parameters.RunTests }})
-
-- powershell: azure-pipelines/variables/_pipelines.ps1
-  failOnStderr: true
-  displayName: ⚙ Update pipeline variables based on build outputs
-  condition: succeededOrFailed()
-
-- powershell: azure-pipelines/artifacts/_pipelines.ps1 -ArtifactNameSuffix "-$(Agent.JobName)" -Verbose
-  failOnStderr: true
-  displayName: 📢 Publish artifacts
-  condition: succeededOrFailed()
-
-- ${{ if and(ne(variables['codecov_token'], ''), parameters.RunTests) }}:
-  - powershell: |
-      $ArtifactStagingFolder = & "azure-pipelines/Get-ArtifactsStagingDirectory.ps1"
-      $CoverageResultsFolder = Join-Path $ArtifactStagingFolder "coverageResults-$(Agent.JobName)"
-      azure-pipelines/publish-CodeCov.ps1 -CodeCovToken "$(codecov_token)" -PathToCodeCoverage "$CoverageResultsFolder" -Name "$(Agent.JobName) Coverage Results" -Flags "$(Agent.JobName)Host,$(BuildConfiguration)"
-    displayName: 📢 Publish code coverage results to codecov.io
-    timeoutInMinutes: 3
-    continueOnError: true
->>>>>>> d69d108c
+  condition: and(succeeded(), ${{ parameters.RunTests }})