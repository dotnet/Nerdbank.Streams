--- conflicted
+++ resolved
@@ -30,14 +30,11 @@
 
 Building, testing, and packing this repository can be done by using the standard dotnet CLI commands (e.g. `dotnet build`, `dotnet test`, `dotnet pack`, etc.).
 
-<<<<<<< HEAD
 ## The `nerdbank-streams` NPM package
 
 The `nerdbank-streams` NPM package builds out of the `src/nerdbank-streams` directory.
 Please review the [CONTRIBUTING.md](src/nerdbank-streams/CONTRIBUTING.md) document in that directory for instructions.
 
-[pwsh]: https://docs.microsoft.com/powershell/scripting/install/installing-powershell?view=powershell-6
-=======
 [pwsh]: https://docs.microsoft.com/powershell/scripting/install/installing-powershell?view=powershell-6
 
 ## Tutorial and API documentation
@@ -47,5 +44,4 @@
 You can make changes and host the site locally to preview them by switching to that directory and running the `dotnet docfx --serve` command.
 After making a change, you can rebuild the docs site while the localhost server is running by running `dotnet docfx` again from a separate terminal.
 
-The `.github/workflows/docs.yml` GitHub Actions workflow publishes the content of these docs to github.io if the workflow itself and [GitHub Pages is enabled for your repository](https://docs.github.com/en/pages/quickstart).
->>>>>>> 373a8ad2
+The `.github/workflows/docs.yml` GitHub Actions workflow publishes the content of these docs to github.io if the workflow itself and [GitHub Pages is enabled for your repository](https://docs.github.com/en/pages/quickstart).