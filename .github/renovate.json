--- conflicted
+++ resolved
@@ -1,14 +1,10 @@
 {
 	"$schema": "https://docs.renovatebot.com/renovate-schema.json",
-<<<<<<< HEAD
 	"extends": [
-		"config:recommended",
+		"config:best-practices",
 		"github>microsoft/vs-renovate-presets:dotnet_packages_below(9)"
 	],
 	"semanticCommits": "disabled",
-=======
-	"extends": ["config:best-practices"],
->>>>>>> 45692247
 	"labels": ["dependencies"],
 	"packageRules": [
 		{
