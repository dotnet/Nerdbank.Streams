--- conflicted
+++ resolved
@@ -27,11 +27,8 @@
     steps:
     - uses: actions/checkout@v4
       with:
-<<<<<<< HEAD
+        fetch-depth: 0 # avoid shallow clone so nbgv can do its work.
         submodules: true
-=======
-        fetch-depth: 0 # avoid shallow clone so nbgv can do its work.
->>>>>>> 0a42cd9a
     - name: ⚙ Install prerequisites
       run: ./init.ps1 -UpgradePrerequisites
 
