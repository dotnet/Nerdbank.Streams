name: 🏭 Build

on:
  push:
    branches:
    - main
    - 'v*.*'
    - validate/*
  pull_request:
  merge_group:
  workflow_dispatch:

env:
  DOTNET_SKIP_FIRST_TIME_EXPERIENCE: true
  BUILDCONFIGURATION: Release
  # codecov_token: 4dc9e7e2-6b01-4932-a180-847b52b43d35 # Get a new one from https://codecov.io/
  NUGET_PACKAGES: ${{ github.workspace }}/.nuget/packages/

jobs:
  build:
    name: 🏭 Build

    runs-on: ${{ matrix.os }}
    strategy:
      fail-fast: false
      matrix:
        include:
        - os: ubuntu-22.04
          rid: linux
        - os: macos-14
          rid: osx
        - os: windows-2022
          rid: win

    steps:
    - uses: actions/checkout@08c6903cd8c0fde910a37f88322edcfb5dd907a8 # v5
      with:
        fetch-depth: 0 # avoid shallow clone so nbgv can do its work.
        submodules: true
    - name: ⚙ Install prerequisites
      run: |
        ./init.ps1 -UpgradePrerequisites
        dotnet --info

        # Print mono version if it is present.
        if (Get-Command mono -ErrorAction SilentlyContinue) {
          mono --version
        }
      shell: pwsh
    - name: ⚙️ Set pipeline variables based on source
      run: tools/variables/_define.ps1
      shell: pwsh
    - name: 🛠 dotnet build
      run: dotnet build -t:build,pack --no-restore -c ${{ env.BUILDCONFIGURATION }} -warnAsError -warnNotAsError:NU1901,NU1902,NU1903,NU1904 /bl:"${{ runner.temp }}/_artifacts/build_logs/build.binlog"
    - name: 🧪 dotnet test
      run: tools/dotnet-test-cloud.ps1 -Configuration ${{ env.BUILDCONFIGURATION }} -Agent ${{ runner.os }}
      shell: pwsh
    - name: 🧪 NativeAOT test
      run: dotnet publish -c Release -r ${{ matrix.rid }}-x64 -warnaserror
      working-directory: test/NativeAOTCompatibility
    - name: 📋 API compat test
      run: |
        Invoke-WebRequest -Uri https://www.nuget.org/api/v2/package/nerdbank.streams -OutFile obj/nerdbank.streams.baseline.nupkg
        $pkgPath = (gci ./bin/Packages/Release/NuGet/Nerdbank.Streams.*.nupkg).FullName
        dotnet apicompat package $pkgPath --baseline-package obj/nerdbank.streams.baseline.nupkg --suppression-file ./src/Nerdbank.Streams/ApiCompatSuppressions.xml
      shell: pwsh
      if: runner.os == 'Linux'

    - name: ⚙️ Use Node.js 16.x
      uses: actions/setup-node@49933ea5288caeca8642d1e84afbd3f7d6820020 # v4
      with:
        node-version: 16.x
    - name: ⚙️ yarn
      run: |
        npm install -g yarn@1.x
        yarn install
      working-directory: src/nerdbank-streams
    - name: 🛠️ yarn build
      run: yarn build
      working-directory: src/nerdbank-streams
    - name: 🧪 yarn test
      run: yarn test
      working-directory: src/nerdbank-streams
    - name: 🧪 yarn lint
      run: yarn lint
      working-directory: src/nerdbank-streams

    - name: 💅🏻 Verify formatted code
      run: dotnet format --verify-no-changes --no-restore
      shell: pwsh
      if: runner.os == 'Linux'
    - name: 📚 Verify docfx build
      run: dotnet docfx docfx/docfx.json --warningsAsErrors --disableGitFeatures
      if: runner.os == 'Linux'
    - name: ⚙ Update pipeline variables based on build outputs
      run: tools/variables/_define.ps1
      shell: pwsh
    - name: 📢 Publish artifacts
      uses: ./.github/actions/publish-artifacts
      if: cancelled() == false
    - name: 📢 Publish code coverage results to codecov.io
      run: ./tools/publish-CodeCov.ps1 -CodeCovToken "${{ env.codecov_token }}" -PathToCodeCoverage "${{ runner.temp }}/_artifacts/coverageResults" -Name "${{ runner.os }} Coverage Results" -Flags "${{ runner.os }}"
      shell: pwsh
      timeout-minutes: 3
      continue-on-error: true
      if: env.codecov_token != ''

  docs:
    name: 📃 Docs
    runs-on: ubuntu-latest
    steps:
    - uses: actions/checkout@08c6903cd8c0fde910a37f88322edcfb5dd907a8 # v5
    - name: 🔗 Markup Link Checker (mlc)
      uses: becheran/mlc@18a06b3aa2901ca197de59c8b0b1f54fdba6b3fa # v1.0.0
      with:
<<<<<<< HEAD
        args: --do-not-warn-for-redirect-to https://learn.microsoft.com*,https://dotnet.microsoft.com/*,https://dev.azure.com/*,https://app.codecov.io/*,https://dotnetfoundation.org/*,https://docs.github.com/* -p docfx,ext
=======
        args: --do-not-warn-for-redirect-to https://learn.microsoft.com*,https://dotnet.microsoft.com/*,https://dev.azure.com/*,https://app.codecov.io/* -p docfx -i https://www.npmjs.com/package/*,https://get.dot.net/
>>>>>>> 26a3acc0
<|MERGE_RESOLUTION|>--- conflicted
+++ resolved
@@ -58,13 +58,6 @@
     - name: 🧪 NativeAOT test
       run: dotnet publish -c Release -r ${{ matrix.rid }}-x64 -warnaserror
       working-directory: test/NativeAOTCompatibility
-    - name: 📋 API compat test
-      run: |
-        Invoke-WebRequest -Uri https://www.nuget.org/api/v2/package/nerdbank.streams -OutFile obj/nerdbank.streams.baseline.nupkg
-        $pkgPath = (gci ./bin/Packages/Release/NuGet/Nerdbank.Streams.*.nupkg).FullName
-        dotnet apicompat package $pkgPath --baseline-package obj/nerdbank.streams.baseline.nupkg --suppression-file ./src/Nerdbank.Streams/ApiCompatSuppressions.xml
-      shell: pwsh
-      if: runner.os == 'Linux'
 
     - name: ⚙️ Use Node.js 16.x
       uses: actions/setup-node@49933ea5288caeca8642d1e84afbd3f7d6820020 # v4
@@ -113,8 +106,4 @@
     - name: 🔗 Markup Link Checker (mlc)
       uses: becheran/mlc@18a06b3aa2901ca197de59c8b0b1f54fdba6b3fa # v1.0.0
       with:
-<<<<<<< HEAD
-        args: --do-not-warn-for-redirect-to https://learn.microsoft.com*,https://dotnet.microsoft.com/*,https://dev.azure.com/*,https://app.codecov.io/*,https://dotnetfoundation.org/*,https://docs.github.com/* -p docfx,ext
-=======
-        args: --do-not-warn-for-redirect-to https://learn.microsoft.com*,https://dotnet.microsoft.com/*,https://dev.azure.com/*,https://app.codecov.io/* -p docfx -i https://www.npmjs.com/package/*,https://get.dot.net/
->>>>>>> 26a3acc0
+        args: --do-not-warn-for-redirect-to https://learn.microsoft.com*,https://dotnet.microsoft.com/*,https://dev.azure.com/*,https://app.codecov.io/*,https://dotnetfoundation.org/*,https://docs.github.com/* -i https://www.npmjs.com/package/*,https://get.dot.net/ -p docfx,ext