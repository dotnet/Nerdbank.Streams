--- conflicted
+++ resolved
@@ -2,10 +2,6 @@
 <configuration>
   <packageSources>
     <clear />
-<<<<<<< HEAD
-    <add key="api.nuget.org" value="https://api.nuget.org/v3/index.json" />
-  </packageSources>
-=======
     <add key="nuget" value="https://api.nuget.org/v3/index.json" />
     <add key="test-tools" value="https://pkgs.dev.azure.com/dnceng/public/_packaging/test-tools/nuget/v3/index.json" />
   </packageSources>
@@ -21,5 +17,4 @@
       <package pattern="*" />
     </packageSource>
   </packageSourceMapping>
->>>>>>> 435bda68
 </configuration>