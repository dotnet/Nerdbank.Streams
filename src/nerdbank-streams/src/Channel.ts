import CancellationToken from "cancellationtoken";
import { Duplex } from "stream";
import { ChannelOptions } from "./ChannelOptions";
import { ControlCode } from "./ControlCode";
import { Deferred } from "./Deferred";
import { FrameHeader } from "./FrameHeader";
import { IDisposableObservable } from "./IDisposableObservable";
import { MultiplexingStreamClass, MultiplexingStream } from "./MultiplexingStream";
import { OfferParameters } from "./OfferParameters";
import { AcceptanceParameters } from "./AcceptanceParameters";
<<<<<<< HEAD
import { QualifiedChannelId, ChannelSource } from "./QualifiedChannelId";
=======
import caught = require("caught");
>>>>>>> 6289cb4e

export abstract class Channel implements IDisposableObservable {
    /**
     * The id of the channel.
     * @obsolete Use qualifiedId instead.
     */
    public get id(): number {
        return this.qualifiedId.id;
    }

    /**
     * The party-qualified ID of the channel.
     */
    public readonly qualifiedId: QualifiedChannelId;

    /**
     * A read/write stream used to communicate over this channel.
     */
    public abstract stream: NodeJS.ReadWriteStream;

    /**
     * A promise that completes when this channel has been accepted/rejected by the remote party.
     */
    public abstract acceptance: Promise<void>;

    /**
     * A promise that completes when this channel is closed.
     */
    public abstract completion: Promise<void>;

    private _isDisposed: boolean = false;

    constructor(id: QualifiedChannelId) {
        this.qualifiedId = id;
    }

    /**
     * Gets a value indicating whether this channel has been disposed.
     */
    public get isDisposed(): boolean {
        return this._isDisposed;
    }

    /**
     * Closes this channel.
     */
    public dispose() {
        // The interesting stuff is in the derived class.
        this._isDisposed = true;
    }
}

// tslint:disable-next-line:max-classes-per-file
export class ChannelClass extends Channel {
    public readonly name: string;
    private _duplex: Duplex;
    private readonly _multiplexingStream: MultiplexingStreamClass;
    private readonly _acceptance = new Deferred<void>();
    private readonly _completion = new Deferred<void>();
    public localWindowSize?: number;
    private remoteWindowSize?: number;

    /**
     * The number of bytes transmitted from here but not yet acknowledged as processed from there,
     * and thus occupying some portion of the full AcceptanceParameters.RemoteWindowSize.
     */
    private remoteWindowFilled: number = 0;

    /** A signal which indicates when the <see cref="RemoteWindowRemaining"/> is non-zero. */
    private remoteWindowHasCapacity: Deferred<void>;

    constructor(
        multiplexingStream: MultiplexingStreamClass,
        id: QualifiedChannelId,
        offerParameters: OfferParameters) {

        super(id);
        const self = this;
        this.name = offerParameters.name;
        switch (id.source) {
            case ChannelSource.Local:
                this.localWindowSize = offerParameters.remoteWindowSize;
                break;
            case ChannelSource.Remote:
                this.remoteWindowSize = offerParameters.remoteWindowSize;
                break;
            case ChannelSource.Seeded:
                this.remoteWindowSize = offerParameters.remoteWindowSize;
                this.localWindowSize = offerParameters.remoteWindowSize;
                break;
            default:
                throw new Error("Channel source not recognized.");
        }

        this._multiplexingStream = multiplexingStream;

        this.remoteWindowHasCapacity = new Deferred<void>();
        if (!this._multiplexingStream.backpressureSupportEnabled || this.remoteWindowSize) {
            this.remoteWindowHasCapacity.resolve();
        }

        this._duplex = new Duplex({
            async write(chunk, _, callback) {
                let error;
                try {
                    let payload = Buffer.from(chunk);
                    while (payload.length > 0) {
                        // Never transmit more than one frame's worth at a time.
                        let bytesTransmitted = Math.min(payload.length, MultiplexingStream.framePayloadMaxLength);

                        // Don't send more than will fit in the remote's receiving window size.
                        if (self._multiplexingStream.backpressureSupportEnabled) {
                            await self.remoteWindowHasCapacity.promise;
                            if (!self.remoteWindowSize) {
                                throw new Error("Remote window size unknown.");
                            }

                            bytesTransmitted = Math.min(self.remoteWindowSize - self.remoteWindowFilled, bytesTransmitted);
                        }

                        self.onTransmittingBytes(bytesTransmitted);
                        const header = new FrameHeader(ControlCode.Content, id);
                        await multiplexingStream.sendFrameAsync(header, payload.slice(0, bytesTransmitted));
                        payload = payload.slice(bytesTransmitted);
                    }
                } catch (err) {
                    error = err;
                }

                if (callback) {
                    callback(error);
                }
            },

            async final(cb?: (err?: any) => void) {
                let error;
                try {
                    await multiplexingStream.onChannelWritingCompleted(self);
                } catch (err) {
                    error = err;
                }

                if (cb) {
                    cb(error);
                }
            },

            read() {
                // Nothing to do here since data is pushed to us.
            },
        });
    }

    public get stream(): NodeJS.ReadWriteStream {
        return this._duplex;
    }

    public get acceptance(): Promise<void> {
        return this._acceptance.promise;
    }

    public get isAccepted() {
        return this._acceptance.isResolved;
    }

    public get isRejectedOrCanceled() {
        return this._acceptance.isRejected;
    }

    public get completion(): Promise<void> {
        return this._completion.promise;
    }

    public tryAcceptOffer(options?: ChannelOptions): boolean {
        if (this._acceptance.resolve()) {
            this.localWindowSize = options?.channelReceivingWindowSize !== undefined
                ? Math.max(this._multiplexingStream.defaultChannelReceivingWindowSize, options?.channelReceivingWindowSize)
                : this._multiplexingStream.defaultChannelReceivingWindowSize;
            return true;
        }

        return false;
    }

    public tryCancelOffer(reason: any) {
        const cancellationReason = new CancellationToken.CancellationError(reason);
        this._acceptance.reject(cancellationReason);
        this._completion.reject(cancellationReason);

        // Also mark completion's promise rejections as 'caught' since we do not require
        // or even expect it to be recognized by anyone else.
        // The acceptance promise rejection is observed by the offer channel method.
        caught(this._completion.promise);
    }

    public onAccepted(acceptanceParameter: AcceptanceParameters): boolean {
        if (this._multiplexingStream.backpressureSupportEnabled) {
            this.remoteWindowSize = acceptanceParameter.remoteWindowSize;
            this.remoteWindowHasCapacity.resolve();
        }

        return this._acceptance.resolve();
    }

    public onContent(buffer: Buffer | null) {
        this._duplex.push(buffer);

        // We should find a way to detect when we *actually* share the received buffer with the Channel's user
        // and only report consumption when they receive the buffer from us so that we effectively apply
        // backpressure to the remote party based on our user's actual consumption rather than keep allocating memory.
        if (this._multiplexingStream.backpressureSupportEnabled && buffer) {
            this._multiplexingStream.localContentExamined(this, buffer.length);
        }
    }

    public onContentProcessed(bytesProcessed: number) {
        if (bytesProcessed < 0) {
            throw new Error("A non-negative number is required.");
        }

        if (bytesProcessed > this.remoteWindowFilled) {
            throw new Error("More bytes processed than we thought were in the window.");
        }

        if (this.remoteWindowSize === undefined) {
            throw new Error("Unexpected content processed message given we don't know the remote window size.");
        }

        this.remoteWindowFilled -= bytesProcessed;
        if (this.remoteWindowFilled < this.remoteWindowSize) {
            this.remoteWindowHasCapacity.resolve();
        }
    }

    public dispose() {
        if (!this.isDisposed) {
            super.dispose();

            this._acceptance.reject(new CancellationToken.CancellationError("disposed"));

            // For the pipes, we Complete *our* ends, and leave the user's ends alone.
            // The completion will propagate when it's ready to.
            this._duplex.end();
            this._duplex.push(null);

            this._completion.resolve();
            this._multiplexingStream.onChannelDisposed(this);
        }
    }

    private onTransmittingBytes(transmittedBytes: number): void {
        if (this._multiplexingStream.backpressureSupportEnabled) {
            if (transmittedBytes < 0) {
                throw new Error("Negative byte count transmitted.");
            }

            this.remoteWindowFilled += transmittedBytes;
            if (this.remoteWindowFilled === this.remoteWindowSize) {
                // Suspend writing.
                this.remoteWindowHasCapacity = new Deferred<void>();
            }
        }
    }
}<|MERGE_RESOLUTION|>--- conflicted
+++ resolved
@@ -8,11 +8,8 @@
 import { MultiplexingStreamClass, MultiplexingStream } from "./MultiplexingStream";
 import { OfferParameters } from "./OfferParameters";
 import { AcceptanceParameters } from "./AcceptanceParameters";
-<<<<<<< HEAD
 import { QualifiedChannelId, ChannelSource } from "./QualifiedChannelId";
-=======
 import caught = require("caught");
->>>>>>> 6289cb4e
 
 export abstract class Channel implements IDisposableObservable {
     /**
