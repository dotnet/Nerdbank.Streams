--- conflicted
+++ resolved
@@ -19,14 +19,9 @@
     <Compile Include="..\Nerdbank.Streams\Utilities.cs" Link="Utilities.cs" />
   </ItemGroup>
   <ItemGroup>
-<<<<<<< HEAD
-    <PackageReference Include="PInvoke.Kernel32" Version="0.6.6" />
-    <PackageReference Include="StreamJsonRpc" Version="2.3.99" />
-=======
     <PackageReference Include="Microsoft.VisualStudio.Threading" Version="16.6.13" />
     <PackageReference Include="PInvoke.Kernel32" Version="0.6.6" />
     <PackageReference Include="StreamJsonRpc" Version="2.3.103" />
->>>>>>> d822e693
     <PackageReference Include="xunit" Version="2.4.1" />
     <PackageReference Include="xunit.combinatorial" Version="1.3.2" />
     <PackageReference Include="xunit.skippablefact" Version="1.3.12" />
@@ -35,14 +30,7 @@
     <PackageReference Include="Microsoft.NET.Test.Sdk" Version="16.5.0" />
     <PackageReference Include="Moq" Version="4.13.1" />
     <PackageReference Include="System.IO.Pipes" Version="4.3.0" />
-<<<<<<< HEAD
-    <PackageReference Include="coverlet.msbuild" Version="2.8.0">
-      <PrivateAssets>all</PrivateAssets>
-      <IncludeAssets>runtime; build; native; contentfiles; analyzers; buildtransitive</IncludeAssets>
-    </PackageReference>
-=======
     <PackageReference Include="coverlet.msbuild" Version="2.8.1" />
->>>>>>> d822e693
     <PackageReference Include="Microsoft.AspNetCore.TestHost" Version="2.2.0" />
     <PackageReference Include="Microsoft.AspNetCore" Version="2.2.0" />
   </ItemGroup>
