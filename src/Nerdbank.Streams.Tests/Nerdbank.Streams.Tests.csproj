--- conflicted
+++ resolved
@@ -19,26 +19,16 @@
     <Compile Include="..\Nerdbank.Streams\Utilities.cs" Link="Utilities.cs" />
   </ItemGroup>
   <ItemGroup>
-<<<<<<< HEAD
-    <PackageReference Include="Microsoft.VisualStudio.Threading" Version="16.4.16" />
+    <PackageReference Include="Microsoft.VisualStudio.Threading" Version="16.4.33" />
     <PackageReference Include="PInvoke.Kernel32" Version="0.6.6" />
     <PackageReference Include="StreamJsonRpc" Version="2.2.34" />
-=======
-    <PackageReference Include="Microsoft.VisualStudio.Threading" Version="16.4.33" />
-    <PackageReference Include="PInvoke.Kernel32" Version="0.5.184" />
-    <PackageReference Include="StreamJsonRpc" Version="2.0.208" />
->>>>>>> 1eda9407
     <PackageReference Include="xunit" Version="2.4.1" />
     <PackageReference Include="xunit.combinatorial" Version="1.2.7" />
     <PackageReference Include="xunit.skippablefact" Version="1.3.12" />
     <PackageReference Include="xunit.runner.console" Version="2.4.1" />
     <PackageReference Include="xunit.runner.visualstudio" Version="2.4.1" />
     <PackageReference Include="Microsoft.NET.Test.Sdk" Version="16.4.0" />
-<<<<<<< HEAD
     <PackageReference Include="Moq" Version="4.13.1" />
-=======
-    <PackageReference Include="Moq" Version="4.12.0" />
->>>>>>> 1eda9407
     <PackageReference Include="System.IO.Pipes" Version="4.3.0" />
     <PackageReference Include="coverlet.msbuild" Version="2.7.0">
       <PrivateAssets>all</PrivateAssets>
