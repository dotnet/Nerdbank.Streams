﻿<Project Sdk="MSBuild.Sdk.Extras">
  <PropertyGroup>
    <TargetFrameworks>netstandard1.6;netstandard2.0;net46;net472;netcoreapp2.1</TargetFrameworks>
    <SignAssembly>true</SignAssembly>
    <AssemblyOriginatorKeyFile>..\release.snk</AssemblyOriginatorKeyFile>
    <CodeAnalysisRuleSet>..\Nerdbank.Streams\Nerdbank.Streams.ruleset</CodeAnalysisRuleSet>
    <AllowUnsafeBlocks>true</AllowUnsafeBlocks>

    <Summary>Streams for full duplex in-proc communication, wrap a WebSocket, split a stream into multiple channels, etc.</Summary>
    <Description>$(Summary)</Description>
    <Company>Andrew Arnott</Company>
    <Authors>Andrew Arnott</Authors>
    <PackageProjectUrl>https://github.com/AArnott/Nerdbank.Streams</PackageProjectUrl>
    <RepositoryUrl>$(PackageProjectUrl)</RepositoryUrl>
    <RepositoryType>git</RepositoryType>
    <PackageTags>Stream full-duplex websocket multiplexing</PackageTags>
  </PropertyGroup>

  <ItemGroup>
    <PackageReference Include="Microsoft.VisualStudio.Threading" Version="15.8.192" PrivateAssets="build;analyzers;compile" />
    <PackageReference Include="System.Buffers" Version="4.5.0" />
    <PackageReference Include="System.IO.Pipelines" Version="4.5.3" />
    <PackageReference Include="System.Net.WebSockets" Version="4.3.0" />
    <PackageReference Include="System.ValueTuple" Version="4.5.0" />
  </ItemGroup>
  <ItemGroup Condition=" '$(TargetFramework)' == 'netstandard1.6' ">
    <PackageReference Include="System.Diagnostics.TraceSource" Version="4.3.0" />
  </ItemGroup>
<<<<<<< HEAD
  <ItemGroup>
    <Compile Update="Strings.Designer.cs">
      <DesignTime>True</DesignTime>
      <AutoGen>True</AutoGen>
      <DependentUpon>Strings.resx</DependentUpon>
    </Compile>
  </ItemGroup>
  <ItemGroup>
    <EmbeddedResource Update="Strings.resx">
      <Generator>ResXFileCodeGenerator</Generator>
      <LastGenOutput>Strings.Designer.cs</LastGenOutput>
    </EmbeddedResource>
  </ItemGroup>

  <Target Name="SetNuSpecProperties" BeforeTargets="GenerateNuspec" DependsOnTargets="GetBuildVersion">
    <PropertyGroup>
      <!-- https://github.com/NuGet/Home/issues/4649 -->
      <!--<NuSpecProperties>$(NuSpecProperties);GitCommitIdShort=$(GitCommitIdShort)</NuSpecProperties>-->
      <PackageLicenseUrl>https://raw.githubusercontent.com/AArnott/Nerdbank.Streams/$(GitCommitIdShort)/LICENSE.txt</PackageLicenseUrl>
    </PropertyGroup>
  </Target>
=======
>>>>>>> 522bcfb1
</Project><|MERGE_RESOLUTION|>--- conflicted
+++ resolved
@@ -26,7 +26,6 @@
   <ItemGroup Condition=" '$(TargetFramework)' == 'netstandard1.6' ">
     <PackageReference Include="System.Diagnostics.TraceSource" Version="4.3.0" />
   </ItemGroup>
-<<<<<<< HEAD
   <ItemGroup>
     <Compile Update="Strings.Designer.cs">
       <DesignTime>True</DesignTime>
@@ -40,14 +39,4 @@
       <LastGenOutput>Strings.Designer.cs</LastGenOutput>
     </EmbeddedResource>
   </ItemGroup>
-
-  <Target Name="SetNuSpecProperties" BeforeTargets="GenerateNuspec" DependsOnTargets="GetBuildVersion">
-    <PropertyGroup>
-      <!-- https://github.com/NuGet/Home/issues/4649 -->
-      <!--<NuSpecProperties>$(NuSpecProperties);GitCommitIdShort=$(GitCommitIdShort)</NuSpecProperties>-->
-      <PackageLicenseUrl>https://raw.githubusercontent.com/AArnott/Nerdbank.Streams/$(GitCommitIdShort)/LICENSE.txt</PackageLicenseUrl>
-    </PropertyGroup>
-  </Target>
-=======
->>>>>>> 522bcfb1
 </Project>