﻿// Copyright (c) Andrew Arnott. All rights reserved.
// Licensed under the MIT license. See LICENSE file in the project root for full license information.

namespace Nerdbank.Streams
{
    using System;
    using System.Buffers;
    using System.CodeDom.Compiler;
    using System.Data;
    using System.Diagnostics;
    using System.IO;
    using System.IO.Pipelines;
    using System.Runtime.CompilerServices;
    using System.Runtime.InteropServices;
    using System.Runtime.Serialization;
    using System.Threading;
    using System.Threading.Tasks;
    using Microsoft;
    using Microsoft.VisualStudio.Threading;

    /// <content>
    /// Contains the <see cref="Channel"/> nested type.
    /// </content>
    public partial class MultiplexingStream
    {
        /// <summary>
        /// An individual channel within a <see cref="Streams.MultiplexingStream"/>.
        /// </summary>
        [DebuggerDisplay("{" + nameof(DebuggerDisplay) + ",nq}")]
        public class Channel : IDisposableObservable, IDuplexPipe
        {
            /// <summary>
            /// This task source completes when the channel has been accepted, rejected, or the offer is canceled.
            /// </summary>
            private readonly TaskCompletionSource<AcceptanceParameters> acceptanceSource = new TaskCompletionSource<AcceptanceParameters>(TaskCreationOptions.RunContinuationsAsynchronously);

            /// <summary>
            /// The source for the <see cref="Completion"/> property.
            /// </summary>
            private readonly TaskCompletionSource<object?> completionSource = new TaskCompletionSource<object?>();

            /// <summary>
            /// The source for a token that will be canceled when this channel has completed.
            /// </summary>
            private readonly CancellationTokenSource disposalTokenSource = new CancellationTokenSource();

            /// <summary>
            /// The source for the <see cref="OptionsApplied"/> property. May be null if options were provided in ctor.
            /// </summary>
            private readonly TaskCompletionSource<object?>? optionsAppliedTaskSource;

            /// <summary>
            /// Tracks the end of any copying from the mxstream to this channel.
            /// </summary>
            private readonly AsyncManualResetEvent mxStreamIOWriterCompleted = new AsyncManualResetEvent();

            /// <summary>
            /// Gets a signal which indicates when the <see cref="RemoteWindowRemaining"/> is non-zero.
            /// </summary>
            private readonly AsyncManualResetEvent remoteWindowHasCapacity = new AsyncManualResetEvent(initialState: true);

            /// <summary>
            /// The party-qualified id of the channel.
            /// </summary>
            private readonly QualifiedChannelId channelId;

            /// <summary>
            /// A semaphore that should be entered before using the <see cref="mxStreamIOWriter"/>.
            /// </summary>
            private readonly AsyncSemaphore mxStreamIOWriterSemaphore = new(1);

            /// <summary>
            /// The number of bytes transmitted from here but not yet acknowledged as processed from there,
            /// and thus occupying some portion of the full <see cref="AcceptanceParameters.RemoteWindowSize"/>.
            /// </summary>
            /// <remarks>
            /// All access to this field should be made within a lock on the <see cref="SyncObject"/> object.
            /// </remarks>
            private long remoteWindowFilled = 0;

            /// <summary>
            /// The number of bytes that may be transmitted before receiving acknowledgment that those bytes have been processed.
            /// </summary>
            /// <remarks>
            /// This field is set to the value of <see cref="OfferParameters.RemoteWindowSize"/> if we accepted the channel,
            /// or the value of <see cref="AcceptanceParameters.RemoteWindowSize"/> if we offered the channel.
            /// </remarks>
            private long? remoteWindowSize;

            /// <summary>
            /// The number of bytes that may be received and buffered for processing.
            /// </summary>
            /// <remarks>
            /// This field is set to the value of <see cref="OfferParameters.RemoteWindowSize"/> if we offered the channel,
            /// or the value of <see cref="AcceptanceParameters.RemoteWindowSize"/> if we accepted the channel.
            /// </remarks>
            private long? localWindowSize;

            /// <summary>
            /// Indicates whether the <see cref="Dispose"/> method has been called.
            /// </summary>
            private bool isDisposed;

            /// <summary>
            /// The original exception that led to faulting this channel.
            /// </summary>
            /// <remarks>
            /// This should only be set with a <see cref="SyncObject"/> lock and after checking that it is <see langword="null" />.
            /// </remarks>
            private Exception? faultingException;

            /// <summary>
            /// The <see cref="PipeReader"/> to use to get data to be transmitted over the <see cref="Streams.MultiplexingStream"/>.
            /// </summary>
            private PipeReader? mxStreamIOReader;

            /// <summary>
            /// A task that represents the completion of the <see cref="mxStreamIOReader"/>,
            /// signifying the point where we will stop relaying data from the channel to the <see cref="MultiplexingStream"/> for transmission to the remote party.
            /// </summary>
            private Task? mxStreamIOReaderCompleted;

            /// <summary>
            /// The <see cref="PipeWriter"/> the underlying <see cref="Streams.MultiplexingStream"/> should use.
            /// </summary>
            private PipeWriter? mxStreamIOWriter;

            /// <summary>
            /// The I/O to expose on this channel if <see cref="ChannelOptions.ExistingPipe"/> was not specified;
            /// otherwise it is the buffering pipe we use as an intermediary with the specified <see cref="ChannelOptions.ExistingPipe"/>.
            /// </summary>
            private IDuplexPipe? channelIO;

            /// <summary>
            /// The value of <see cref="ChannelOptions.ExistingPipe"/> as it was when we received it.
            /// We don't use this field, but we set it for diagnostic purposes later.
            /// </summary>
            private IDuplexPipe? existingPipe;

            /// <summary>
            /// A value indicating whether this <see cref="Channel"/> was created or accepted with a non-null value for <see cref="ChannelOptions.ExistingPipe"/>.
            /// </summary>
            private bool? existingPipeGiven;

            /// <summary>
            /// A value indicating whether the <see cref="mxStreamIOWriter"/> was closed with an error.
            /// </summary>
            private bool writerCompletedWithError;

            /// <summary>
            /// Initializes a new instance of the <see cref="Channel"/> class.
            /// </summary>
            /// <param name="multiplexingStream">The owning <see cref="Streams.MultiplexingStream"/>.</param>
            /// <param name="channelId">The party-qualified ID of the channel.</param>
            /// <param name="offerParameters">The parameters of the channel from the offering party.</param>
            /// <param name="channelOptions">The channel options. Should only be null if the channel is created in response to an offer that is not immediately accepted.</param>
            internal Channel(MultiplexingStream multiplexingStream, QualifiedChannelId channelId, OfferParameters offerParameters, ChannelOptions? channelOptions = null)
            {
                Requires.NotNull(multiplexingStream, nameof(multiplexingStream));
                Requires.NotNull(offerParameters, nameof(offerParameters));

                this.MultiplexingStream = multiplexingStream;
                this.channelId = channelId;
                this.OfferParams = offerParameters;
                this.writerCompletedWithError = false;

                switch (channelId.Source)
                {
                    case ChannelSource.Local:
                        this.localWindowSize = offerParameters.RemoteWindowSize;
                        break;
                    case ChannelSource.Remote:
                        this.remoteWindowSize = offerParameters.RemoteWindowSize;
                        break;
                    case ChannelSource.Seeded:
                        this.remoteWindowSize = offerParameters.RemoteWindowSize;
                        this.localWindowSize = offerParameters.RemoteWindowSize;
                        break;
                    default:
                        throw new NotSupportedException();
                }

                if (channelOptions == null)
                {
                    this.optionsAppliedTaskSource = new TaskCompletionSource<object?>();
                }
                else
                {
                    this.ApplyChannelOptions(channelOptions);
                }
            }

            /// <summary>
            /// Gets the unique ID for this channel.
            /// </summary>
            /// <remarks>
            /// This value is usually shared for an anonymous channel so the remote party
            /// can accept it with <see cref="AcceptChannel(int, ChannelOptions)"/> or
            /// reject it with <see cref="RejectChannel(int)"/>.
            /// </remarks>
            [Obsolete("Use " + nameof(QualifiedId) + " instead.")]
            public int Id => checked((int)this.channelId.Id);

            /// <summary>
            /// Gets the unique ID for this channel.
            /// </summary>
            /// <remarks>
            /// This value is usually shared for an anonymous channel so the remote party
            /// can accept it with <see cref="AcceptChannel(int, ChannelOptions)"/> or
            /// reject it with <see cref="RejectChannel(int)"/>.
            /// </remarks>
            public QualifiedChannelId QualifiedId => this.channelId;

            /// <summary>
            /// Gets the mechanism used for tracing activity related to this channel.
            /// </summary>
            /// <value>A non-null value, once <see cref="ApplyChannelOptions(ChannelOptions)"/> has been called.</value>
            public TraceSource? TraceSource { get; private set; }

            /// <inheritdoc />
            public bool IsDisposed => this.isDisposed || this.Completion.IsCompleted;

            /// <summary>
            /// Gets the reader used to receive data over the channel.
            /// </summary>
            /// <exception cref="NotSupportedException">Thrown if the channel was created with a non-null value in <see cref="ChannelOptions.ExistingPipe"/>.</exception>
            public PipeReader Input
            {
                get
                {
                    // Before the user should ever have a chance to call this property (before we expose this Channel object)
                    // we should have received a ChannelOptions object from them and initialized these fields.
                    Assumes.True(this.existingPipeGiven.HasValue);
                    Assumes.NotNull(this.channelIO);

                    return this.existingPipeGiven.Value ? throw new NotSupportedException(Strings.NotSupportedWhenExistingPipeSpecified) : this.channelIO.Input;
                }
            }

            /// <summary>
            /// Gets the writer used to transmit data over the channel.
            /// </summary>
            /// <exception cref="NotSupportedException">Thrown if the channel was created with a non-null value in <see cref="ChannelOptions.ExistingPipe"/>.</exception>
            public PipeWriter Output
            {
                get
                {
                    // Before the user should ever have a chance to call this property (before we expose this Channel object)
                    // we should have received a ChannelOptions object from them and initialized these fields.
                    Assumes.True(this.existingPipeGiven.HasValue);
                    Assumes.NotNull(this.channelIO);

                    return this.existingPipeGiven.Value ? throw new NotSupportedException(Strings.NotSupportedWhenExistingPipeSpecified) : this.channelIO.Output;
                }
            }

            /// <summary>
            /// Gets a <see cref="Task"/> that completes when the channel is accepted, rejected, or canceled.
            /// </summary>
            /// <remarks>
            /// If the channel is accepted, this task transitions to <see cref="TaskStatus.RanToCompletion"/> state.
            /// If the channel offer is canceled, this task transitions to a <see cref="TaskStatus.Canceled"/> state.
            /// If the channel offer is rejected, this task transitions to a <see cref="TaskStatus.Canceled"/> state.
            /// </remarks>
            public Task Acceptance => this.acceptanceSource.Task;

            /// <summary>
            /// Gets a <see cref="Task"/> that completes when the channel is disposed,
            /// which occurs when <see cref="Dispose()"/> is invoked or when both sides
            /// have indicated they are done writing to the channel.
            /// </summary>
            public Task Completion => this.completionSource.Task;

            /// <summary>
            /// Gets the underlying <see cref="Streams.MultiplexingStream"/> instance.
            /// </summary>
            public MultiplexingStream MultiplexingStream { get; }

            /// <summary>
            /// Gets a token that is canceled just before <see cref="Completion" /> has transitioned to its final state.
            /// </summary>
            internal CancellationToken DisposalToken => this.disposalTokenSource.Token;

            internal OfferParameters OfferParams { get; }

            internal string Name => this.OfferParams.Name;

            internal bool IsAccepted => this.Acceptance.Status == TaskStatus.RanToCompletion;

            internal bool IsRejectedOrCanceled => this.Acceptance.Status == TaskStatus.Canceled;

            internal bool IsRemotelyTerminated { get; set; }

            /// <summary>
            /// Gets a <see cref="Task"/> that completes when options have been applied to this <see cref="Channel"/>.
            /// </summary>
            internal Task OptionsApplied => this.optionsAppliedTaskSource?.Task ?? Task.CompletedTask;

            private string DebuggerDisplay => $"{this.QualifiedId.DebuggerDisplay} {this.Name ?? "(anonymous)"}";

            /// <summary>
            /// Gets an object that can be locked to make critical changes to this instance's fields.
            /// </summary>
            /// <remarks>
            /// We reuse an object we already have to avoid having to create a new System.Object instance just to lock with.
            /// </remarks>
            private object SyncObject => this.acceptanceSource;

            /// <summary>
            /// Gets the number of bytes that may be transmitted over this channel given the
            /// remaining space in the <see cref="remoteWindowSize"/>.
            /// </summary>
            private long RemoteWindowRemaining
            {
                get
                {
                    lock (this.SyncObject)
                    {
                        Assumes.True(this.remoteWindowSize > 0);
                        return this.remoteWindowSize.Value - this.remoteWindowFilled;
                    }
                }
            }

            /// <summary>
            /// Gets a value indicating whether backpressure support is enabled.
            /// </summary>
            private bool BackpressureSupportEnabled => this.MultiplexingStream.protocolMajorVersion > 1;

            /// <summary>
            /// Closes this channel and releases all resources associated with it.
            /// </summary>
            /// <remarks>
            /// Because this method may terminate the channel immediately and thus can cause previously queued content to not actually be received by the remote party,
            /// consider this method a "break glass" way of terminating a channel. The preferred method is that both sides "complete writing" and let the channel dispose itself.
            /// </remarks>
            public void Dispose()
            {
                bool hasBeenDisposed;
                lock (this.SyncObject)
                {
<<<<<<< HEAD
                    hasBeenDisposed = this.IsDisposed;
                    this.isDisposed = true;
                }

                if (hasBeenDisposed)
                {
                    return;
                }
=======
                    this.acceptanceSource.TrySetCanceled();
                    this.optionsAppliedTaskSource?.TrySetCanceled();
>>>>>>> 40dbfa10

                // The code in this delegate needs to happen in several branches including possibly asynchronously.
                // We carefully define it here with no closure so that the C# compiler generates a static field for the delegate
                // thus avoiding any extra allocations from reusing code in this way.
                Action<object?, object> finalDisposalAction = (exOrAntecedent, state) =>
                {
                    var self = (Channel)state;
                    self.disposalTokenSource.Cancel();
                    self.completionSource.TrySetResult(null);
                    self.MultiplexingStream.OnChannelDisposed(self);
                };

<<<<<<< HEAD
                this.acceptanceSource.TrySetCanceled();
                this.optionsAppliedTaskSource?.TrySetCanceled();

                PipeWriter? mxStreamIOWriter;
                lock (this.SyncObject)
                {
                    mxStreamIOWriter = this.mxStreamIOWriter;
                }
=======
                    // Complete writing so that the mxstream cannot write to this channel any more.
                    // We must also cancel a pending flush since no one is guaranteed to be reading this any more
                    // and we don't want to deadlock on a full buffer in a disposed channel's pipe.
                    if (mxStreamIOWriter is not null)
                    {
                        mxStreamIOWriter.CancelPendingFlush();
                        _ = this.mxStreamIOWriterSemaphore.EnterAsync().ContinueWith(
                            static (releaser, state) =>
                            {
                                try
                                {
                                    Channel self = (Channel)state;

                                    PipeWriter? mxStreamIOWriter;
                                    lock (self.SyncObject)
                                    {
                                        mxStreamIOWriter = self.mxStreamIOWriter;
                                    }

                                    mxStreamIOWriter?.Complete();
                                    self.mxStreamIOWriterCompleted.Set();
                                }
                                finally
                                {
                                    releaser.Result.Dispose();
                                }
                            },
                            this,
                            CancellationToken.None,
                            TaskContinuationOptions.OnlyOnRanToCompletion,
                            TaskScheduler.Default);
                    }

                    if (this.mxStreamIOReader is not null)
                    {
                        // We don't own the user's PipeWriter to complete it (so they can't write anything more to this channel).
                        // We can't know whether there is or will be more bytes written to the user's PipeWriter,
                        // but we need to terminate our reader for their writer as part of reclaiming resources.
                        // Cancel the pending or next read operation so the reader loop will immediately notice and shutdown.
                        this.mxStreamIOReader.CancelPendingRead();

                        // Only Complete the reader if our async reader doesn't own it to avoid thread-safety bugs.
                        PipeReader? mxStreamIOReader = null;
                        lock (this.SyncObject)
                        {
                            if (this.mxStreamIOReader is not UnownedPipeReader)
                            {
                                mxStreamIOReader = this.mxStreamIOReader;
                                this.mxStreamIOReader = null;
                            }
                        }

                        mxStreamIOReader?.Complete();
                    }
>>>>>>> 40dbfa10

                // Complete writing so that the mxstream cannot write to this channel any more.
                // We must also cancel a pending flush since no one is guaranteed to be reading this any more
                // and we don't want to deadlock on a full buffer in a disposed channel's pipe.
                mxStreamIOWriter?.Complete();
                mxStreamIOWriter?.CancelPendingFlush();
                this.mxStreamIOWriterCompleted.Set();

<<<<<<< HEAD
                if (this.channelIO != null)
                {
                    // We're using our own Pipe to relay user messages, so we can shutdown writing and allow for our reader to propagate what was already written
                    // before actually shutting down.
                    this.channelIO.Output.Complete();
                }
                else
                {
                    // We don't own the user's PipeWriter to complete it (so they can't write anything more to this channel).
                    // We can't know whether there is or will be more bytes written to the user's PipeWriter,
                    // but we need to terminate our reader for their writer as part of reclaiming resources.
                    // We want to complete reading immediately and cancel any pending read.
                    this.mxStreamIOReader?.Complete();
                    this.mxStreamIOReader?.CancelPendingRead();
                }

                // Unblock the reader that might be waiting on this.
                this.remoteWindowHasCapacity.Set();

                // As a minor perf optimization, avoid allocating a continuation task if the antecedent is already completed.
                if (this.mxStreamIOReaderCompleted?.IsCompleted ?? true)
                {
                    finalDisposalAction(null, this);
                }
                else
                {
                    this.mxStreamIOReaderCompleted!.ContinueWith(finalDisposalAction!, this, CancellationToken.None, TaskContinuationOptions.ExecuteSynchronously, TaskScheduler.Default).Forget();
=======
                    this.disposalTokenSource.Cancel();
                    this.completionSource.TrySetResult(null);
                    this.MultiplexingStream.OnChannelDisposed(this);
>>>>>>> 40dbfa10
                }
            }

            internal async Task OnChannelTerminatedAsync()
            {
                if (this.IsDisposed)
                {
                    return;
                }

                try
                {
                    // We Complete the writer because only the writing (logical) thread should complete it
                    // to avoid race conditions, and Channel.Dispose can be called from any thread.
                    using PipeWriterRental writerRental = await this.GetReceivedMessagePipeWriterAsync().ConfigureAwait(false);
                    await writerRental.Writer.CompleteAsync().ConfigureAwait(false);
                }
                catch (ObjectDisposedException)
                {
                    // We fell victim to a race condition. It's OK to just swallow it because the writer was never created, so it needn't be completed.
                }
            }

            internal async ValueTask OnContentAsync(FrameHeader header, ReadOnlySequence<byte> payload, CancellationToken cancellationToken)
            {
                PipeWriterRental writerRental = await this.GetReceivedMessagePipeWriterAsync(cancellationToken).ConfigureAwait(false);
                if (this.mxStreamIOWriterCompleted.IsSet)
                {
                    // Someone already completed the writer.
                    return;
                }

                foreach (ReadOnlyMemory<byte> segment in payload)
                {
                    Memory<byte> memory = writerRental.Writer.GetMemory(segment.Length);
                    segment.CopyTo(memory);
                    writerRental.Writer.Advance(segment.Length);
                }

                if (!payload.IsEmpty && this.MultiplexingStream.TraceSource.Switch.ShouldTrace(TraceEventType.Verbose))
                {
                    this.MultiplexingStream.TraceSource.TraceData(TraceEventType.Verbose, (int)TraceEventId.FrameReceivedPayload, payload);
                }

                ValueTask<FlushResult> flushResult = writerRental.Writer.FlushAsync(cancellationToken);
                if (this.BackpressureSupportEnabled)
                {
                    if (!flushResult.IsCompleted)
                    {
                        // The incoming data has overrun the size of the write buffer inside the PipeWriter.
                        // This should never happen if we created the Pipe because we specify the Pause threshold to exceed the window size.
                        // If it happens, it should be because someone specified an ExistingPipe with an inappropriately sized buffer in its PipeWriter.
                        Assumes.True(this.existingPipeGiven == true); // Make sure this isn't an internal error
                        this.Fault(new InvalidOperationException(Strings.ExistingPipeOutputHasPauseThresholdSetTooLow));
                    }
                }
                else
                {
                    await flushResult.ConfigureAwait(false);
                }

                if (flushResult.IsCanceled)
                {
                    // This happens when the channel is disposed (while or before flushing).
                    Assumes.True(this.IsDisposed);
                    await writerRental.Writer.CompleteAsync().ConfigureAwait(false);
                }
            }

            /// <summary>
            /// Called by the <see cref="MultiplexingStream"/> when when it will not be writing any more data to the channel.
            /// </summary>
            /// <param name="error">If we are closing the writing channel due to us receiving an error, defaults to null.</param>
            internal void OnContentWritingCompleted(Exception? error = null)
            {
                if (this.TraceSource!.Switch.ShouldTrace(TraceEventType.Information))
                {
                    this.TraceSource.TraceEvent(TraceEventType.Information, (int)TraceEventId.WriteError, "Called Content Writing Complete with error {0}", error);
                }

                // Ensure that we don't complete the writer if we previously completed with an error
                bool alreadyCompletedWithError = this.writerCompletedWithError;
                this.writerCompletedWithError = error != null;

                if (alreadyCompletedWithError)
                {
                    if (this.TraceSource!.Switch.ShouldTrace(TraceEventType.Information))
                    {
                        this.TraceSource.TraceEvent(TraceEventType.Information, (int)TraceEventId.WriteError, "Previously called Content Writing Completed with error message so don't process this");
                    }

                    return;
                }

                this.DisposeSelfOnFailure(Task.Run(async delegate
                {
                    if (this.TraceSource?.Switch.ShouldTrace(TraceEventType.Information) ?? false)
                    {
                        this.TraceSource!.TraceEvent(TraceEventType.Critical, (int)TraceEventId.FatalError, "Content Writing Completed had disposed of {0}", this.IsDisposed);
                    }

                    if (!this.IsDisposed)
                    {
                        try
                        {
<<<<<<< HEAD
                            PipeWriter? writer = this.GetReceivedMessagePipeWriter();
                            if (writer != null)
                            {
                                if (this.TraceSource?.Switch.ShouldTrace(TraceEventType.Information) ?? false)
                                {
                                    this.TraceSource!.TraceEvent(TraceEventType.Critical, (int)TraceEventId.WriteError, "Closing pipe writer {0} with error {1}", writer, error);
                                }

                                await writer.CompleteAsync(error).ConfigureAwait(false);
                            }
=======
                            using PipeWriterRental writerRental = await this.GetReceivedMessagePipeWriterAsync().ConfigureAwait(false);
                            await writerRental.Writer.CompleteAsync().ConfigureAwait(false);
>>>>>>> 40dbfa10
                        }
                        catch (ObjectDisposedException)
                        {
                            if (this.TraceSource?.Switch.ShouldTrace(TraceEventType.Information) ?? false)
                            {
                                this.TraceSource!.TraceEvent(TraceEventType.Information, (int)TraceEventId.WriteError, "ObjectDisposedException when closing pipe writer");
                            }

                            if (this.mxStreamIOWriter != null)
                            {
<<<<<<< HEAD
                                if (this.TraceSource?.Switch.ShouldTrace(TraceEventType.Information) ?? false)
                                {
                                    this.TraceSource!.TraceEvent(TraceEventType.Information, (int)TraceEventId.WriteError, "Closing general writer {0} with error {1}", this.mxStreamIOWriter, error);
                                }

                                await this.mxStreamIOWriter.CompleteAsync(error).ConfigureAwait(false);
=======
                                using AsyncSemaphore.Releaser releaser = await this.mxStreamIOWriterSemaphore.EnterAsync().ConfigureAwait(false);
                                await this.mxStreamIOWriter.CompleteAsync().ConfigureAwait(false);
>>>>>>> 40dbfa10
                            }
                        }
                    }
                    else if (this.mxStreamIOWriter != null)
                    {
                        if (this.TraceSource?.Switch.ShouldTrace(TraceEventType.Information) ?? false)
                        {
<<<<<<< HEAD
                            this.TraceSource!.TraceEvent(TraceEventType.Critical, (int)TraceEventId.FatalError, "Closing general writer {0} with error {1}", this.mxStreamIOWriter, error);
=======
                            using AsyncSemaphore.Releaser releaser = await this.mxStreamIOWriterSemaphore.EnterAsync().ConfigureAwait(false);
                            await this.mxStreamIOWriter.CompleteAsync().ConfigureAwait(false);
>>>>>>> 40dbfa10
                        }

                        await this.mxStreamIOWriter.CompleteAsync(error).ConfigureAwait(false);
                    }

                    if (this.mxStreamIOWriter != null)
                    {
                        this.mxStreamIOWriterCompleted.Set();
                    }
                }));
            }

            /// <summary>
            /// Accepts an offer made by the remote party.
            /// </summary>
            /// <param name="channelOptions">The options to apply to the channel.</param>
            /// <returns>A value indicating whether the offer was accepted. It may fail if the channel was already closed or the offer rescinded.</returns>
            internal bool TryAcceptOffer(ChannelOptions channelOptions)
            {
                lock (this.SyncObject)
                {
                    // If the local window size has already been determined, we have to keep that since it can't be expanded once the Pipe is created.
                    // Otherwise use what the ChannelOptions asked for, so long as it is no smaller than the default channel size, since we can't make it smaller either.
                    this.localWindowSize ??= channelOptions.ChannelReceivingWindowSize is long windowSize ? Math.Max(windowSize, this.MultiplexingStream.DefaultChannelReceivingWindowSize) : this.MultiplexingStream.DefaultChannelReceivingWindowSize;
                }

                var acceptanceParameters = new AcceptanceParameters(this.localWindowSize.Value);
                if (this.acceptanceSource.TrySetResult(acceptanceParameters))
                {
                    if (this.QualifiedId.Source != ChannelSource.Seeded)
                    {
                        ReadOnlySequence<byte> payload = this.MultiplexingStream.formatter.Serialize(acceptanceParameters);
                        this.MultiplexingStream.SendFrame(
                            new FrameHeader
                            {
                                Code = ControlCode.OfferAccepted,
                                ChannelId = this.QualifiedId,
                            },
                            payload,
                            CancellationToken.None);
                    }

                    try
                    {
                        this.ApplyChannelOptions(channelOptions);
                        return true;
                    }
                    catch (ObjectDisposedException)
                    {
                        // A (harmless) race condition was hit.
                        // Swallow it and return false below.
                    }
                }

                return false;
            }

            /// <summary>
            /// Occurs when the remote party has accepted our offer of this channel.
            /// </summary>
            /// <param name="acceptanceParameters">The channel parameters provided by the accepting party.</param>
            /// <returns>A value indicating whether the acceptance went through; <c>false</c> if the channel is already accepted, rejected or offer rescinded.</returns>
            internal bool OnAccepted(AcceptanceParameters acceptanceParameters)
            {
                lock (this.SyncObject)
                {
                    if (this.acceptanceSource.TrySetResult(acceptanceParameters))
                    {
                        this.remoteWindowSize = acceptanceParameters.RemoteWindowSize;
                        return true;
                    }

                    return false;
                }
            }

            /// <summary>
            /// Invoked when the remote party acknowledges bytes we previously transmitted as processed,
            /// thereby allowing us to consider that data removed from the remote party's "window"
            /// and thus enables us to send more data to them.
            /// </summary>
            /// <param name="bytesProcessed">The number of bytes processed by the remote party.</param>
            internal void OnContentProcessed(long bytesProcessed)
            {
                Requires.Range(bytesProcessed >= 0, nameof(bytesProcessed), "A non-negative number is required.");
                lock (this.SyncObject)
                {
                    Assumes.True(bytesProcessed <= this.remoteWindowFilled);
                    this.remoteWindowFilled -= bytesProcessed;
                    if (this.remoteWindowFilled < this.remoteWindowSize)
                    {
                        this.remoteWindowHasCapacity.Set();
                    }
                }
            }

            /// <summary>
            /// Gets the pipe writer to use when a message is received for this channel, so that the channel owner will notice and read it.
            /// </summary>
            /// <returns>A <see cref="PipeWriter"/>.</returns>
            private async ValueTask<PipeWriterRental> GetReceivedMessagePipeWriterAsync(CancellationToken cancellationToken = default)
            {
                using AsyncSemaphore.Releaser releaser = await this.mxStreamIOWriterSemaphore.EnterAsync(cancellationToken).ConfigureAwait(false);
                try
                {
                    lock (this.SyncObject)
                    {
                        Verify.NotDisposed(this);

                        PipeWriter? result = this.mxStreamIOWriter;
                        if (result == null)
                        {
                            this.InitializeOwnPipes();
                            result = this.mxStreamIOWriter!;
                        }

                        return new(result, releaser);
                    }
                }
                catch
                {
                    releaser.Dispose();
                    throw;
                }
            }

            /// <summary>
            /// Apply channel options to this channel, including setting up or linking to an user-supplied pipe writer/reader pair.
            /// </summary>
            /// <param name="channelOptions">The channel options to apply.</param>
            private void ApplyChannelOptions(ChannelOptions channelOptions)
            {
                Requires.NotNull(channelOptions, nameof(channelOptions));
                Assumes.Null(this.TraceSource); // We've already applied options

                try
                {
                    this.TraceSource = channelOptions.TraceSource
                        ?? this.MultiplexingStream.DefaultChannelTraceSourceFactory?.Invoke(this.QualifiedId, this.Name)
                        ?? new TraceSource($"{nameof(Streams.MultiplexingStream)}.{nameof(Channel)} {this.QualifiedId} ({this.Name})", SourceLevels.Critical);

                    lock (this.SyncObject)
                    {
                        Verify.NotDisposed(this);
                        this.InitializeOwnPipes();
                        if (channelOptions.ExistingPipe is object)
                        {
                            Assumes.NotNull(this.channelIO);
                            this.existingPipe = channelOptions.ExistingPipe;
                            this.existingPipeGiven = true;

                            // We always want to write ALL received data to the user's ExistingPipe, rather than truncating it on disposal, so don't use a cancellation token in that direction.
                            this.DisposeSelfOnFailure(this.channelIO.Input.LinkToAsync(channelOptions.ExistingPipe.Output));

                            // Upon disposal, we no longer want to continue reading from the user's ExistingPipe into our buffer since we won't be propagating it any further, so use our DisposalToken.
                            this.DisposeSelfOnFailure(channelOptions.ExistingPipe.Input.LinkToAsync(this.channelIO.Output, this.DisposalToken));
                        }
                        else
                        {
                            this.existingPipeGiven = false;
                        }
                    }

                    this.mxStreamIOReaderCompleted = this.ProcessOutboundTransmissionsAsync();
                    this.DisposeSelfOnFailure(this.mxStreamIOReaderCompleted);
                    this.DisposeSelfOnFailure(this.AutoCloseOnPipesClosureAsync());
                }
                catch (Exception ex)
                {
                    this.optionsAppliedTaskSource?.TrySetException(ex);
                    throw;
                }
                finally
                {
                    this.optionsAppliedTaskSource?.TrySetResult(null);
                }
            }

            /// <summary>
            /// Set up our own (buffering) Pipes if they have not been set up yet.
            /// </summary>
            private void InitializeOwnPipes()
            {
                lock (this.SyncObject)
                {
                    Verify.NotDisposed(this);
                    if (this.mxStreamIOReader is null)
                    {
                        if (this.localWindowSize is null)
                        {
                            // If an offer came in along with data before we accepted the channel, we have to set up the pipe
                            // before we know what the preferred local window size is. We can't change it after the fact, so just use the default.
                            this.localWindowSize = this.MultiplexingStream.DefaultChannelReceivingWindowSize;
                        }

                        var writerRelay = new Pipe();
                        Pipe? readerRelay = this.BackpressureSupportEnabled
                            ? new Pipe(new PipeOptions(pauseWriterThreshold: this.localWindowSize.Value + 1)) // +1 prevents pause when remote window is exactly filled
                            : new Pipe();
                        this.mxStreamIOReader = writerRelay.Reader;
                        this.mxStreamIOWriter = readerRelay.Writer;
                        this.channelIO = new DuplexPipe(this.BackpressureSupportEnabled ? new WindowPipeReader(this, readerRelay.Reader) : readerRelay.Reader, writerRelay.Writer);
                    }
                }
            }

            /// <summary>
            /// Relays data that the local channel owner wants to send to the remote party.
            /// </summary>
            /// <remarks>
            /// This method takes ownership of <see cref="mxStreamIOReader"/> and guarantees that it will be completed by the time this method completes,
            /// whether successfully or in a faulted state.
            /// To protect thread-safety, this method replaces the <see cref="mxStreamIOReader"/> field with an instance of <see cref="UnownedPipeReader"/>
            /// so no one else can mess with it and introduce thread-safety bugs. The field is restored as this method exits.
            /// </remarks>
            private async Task ProcessOutboundTransmissionsAsync()
            {
                PipeReader? mxStreamIOReader;
                lock (this.SyncObject)
                {
                    // Capture the PipeReader field for our exclusive use. This guards against thread-safety bugs.
                    mxStreamIOReader = this.mxStreamIOReader;
                    Assumes.NotNull(mxStreamIOReader);
                    this.mxStreamIOReader = new UnownedPipeReader(mxStreamIOReader);
                }

                try
                {
                    // Don't transmit data on the channel until the remote party has accepted it.
                    // This is not just a courtesy: it ensure we don't transmit data from the offering party before the offer frame itself.
                    // Likewise: it may help prevent transmitting data from the accepting party before the acceptance frame itself.
                    await this.Acceptance.ConfigureAwait(false);

                    while (!this.Completion.IsCompleted)
                    {
                        if (!this.remoteWindowHasCapacity.IsSet && this.TraceSource!.Switch.ShouldTrace(TraceEventType.Verbose))
                        {
                            this.TraceSource.TraceEvent(TraceEventType.Verbose, 0, "Remote window is full. Waiting for remote party to process data before sending more.");
                        }

                        await this.remoteWindowHasCapacity.WaitAsync().ConfigureAwait(false);
                        if (this.IsRemotelyTerminated)
                        {
                            if (this.TraceSource!.Switch.ShouldTrace(TraceEventType.Verbose))
                            {
                                this.TraceSource.TraceEvent(TraceEventType.Verbose, 0, "Transmission on channel {0} \"{1}\" terminated the remote party terminated the channel.", this.QualifiedId, this.Name);
                            }

                            break;
                        }

<<<<<<< HEAD
                        ReadResult result;
                        try
                        {
                            result = await this.mxStreamIOReader!.ReadAsync().ConfigureAwait(false);
                        }
                        catch (InvalidOperationException ex)
                        {
                            // Someone completed the reader. The channel was probably disposed.
                            if (this.TraceSource!.Switch.ShouldTrace(TraceEventType.Verbose))
                            {
                                this.TraceSource.TraceEvent(TraceEventType.Verbose, 0, "Transmission terminated because the reader threw: {0}", ex);
                            }

                            break;
                        }

                        if (this.TraceSource!.Switch.ShouldTrace(TraceEventType.Information))
                        {
                            this.TraceSource.TraceEvent(TraceEventType.Information, (int)TraceEventId.FrameReceived, "Received buffer of length {0} inside process outbound", result.Buffer.Length);
                        }

=======
                        // We don't use a CancellationToken on this call because we prefer the exception-free cancellation path used by our Dispose method (CancelPendingRead).
                        ReadResult result = await mxStreamIOReader.ReadAsync().ConfigureAwait(false);
>>>>>>> 40dbfa10
                        if (result.IsCanceled)
                        {
                            // We've been asked to cancel. Presumably the channel has faulted or been disposed.
                            if (this.TraceSource!.Switch.ShouldTrace(TraceEventType.Verbose))
                            {
                                this.TraceSource.TraceEvent(TraceEventType.Verbose, 0, "Transmission terminated because the read was canceled.");
                            }

                            break;
                        }

                        // We'll send whatever we've got, up to the maximum size of the frame or available window size.
                        // Anything in excess of that we'll pick up next time the loop runs.
                        long bytesToSend = Math.Min(result.Buffer.Length, FramePayloadMaxLength);
                        if (this.BackpressureSupportEnabled)
                        {
                            bytesToSend = Math.Min(this.RemoteWindowRemaining, bytesToSend);
                        }

                        ReadOnlySequence<byte> bufferToRelay = result.Buffer.Slice(0, bytesToSend);
                        this.OnTransmittingBytes(bufferToRelay.Length);
                        bool isCompleted = result.IsCompleted && result.Buffer.Length == bufferToRelay.Length;
                        if (this.TraceSource!.Switch.ShouldTrace(TraceEventType.Verbose))
                        {
                            this.TraceSource.TraceEvent(TraceEventType.Verbose, 0, "{0} of {1} bytes will be transmitted.", bufferToRelay.Length, result.Buffer.Length);
                        }

                        if (bufferToRelay.Length > 0)
                        {
                            FrameHeader header = new FrameHeader
                            {
                                Code = ControlCode.Content,
                                ChannelId = this.QualifiedId,
                            };

                            // Never send content from a disposed channel. That's not allowed and will fault the underlying multiplexing stream.
                            await this.MultiplexingStream.SendFrameAsync(header, bufferToRelay, CancellationToken.None).ConfigureAwait(false);
                        }

                        // Let the pipe know exactly how much we read, which might be less than we were given.
                        mxStreamIOReader.AdvanceTo(bufferToRelay.End);

                        // We mustn't accidentally access the memory that may have been recycled now that we called AdvanceTo.
                        bufferToRelay = default;
                        result.ScrubAfterAdvanceTo();

                        if (isCompleted)
                        {
                            if (this.TraceSource.Switch.ShouldTrace(TraceEventType.Verbose))
                            {
                                this.TraceSource.TraceEvent(TraceEventType.Verbose, 0, "Transmission terminated because the writer completed.");
                            }

                            break;
                        }
                    }

                    await mxStreamIOReader!.CompleteAsync(this.faultingException).ConfigureAwait(false);
                }
                catch (Exception ex)
                {
<<<<<<< HEAD
                    await this.mxStreamIOReader!.CompleteAsync(ex).ConfigureAwait(false);
                    if (this.TraceSource!.Switch.ShouldTrace(TraceEventType.Information))
                    {
                        this.TraceSource.TraceEvent(TraceEventType.Information, (int)TraceEventId.WriteError, "Caught exception when processing outbound data");
                    }

                    this.MultiplexingStream.OnChannelWritingError(this, ex);
=======
                    if (ex is OperationCanceledException && this.DisposalToken.IsCancellationRequested)
                    {
                        await mxStreamIOReader!.CompleteAsync().ConfigureAwait(false);
                    }
                    else
                    {
                        await mxStreamIOReader!.CompleteAsync(ex).ConfigureAwait(false);
                    }

>>>>>>> 40dbfa10
                    throw;
                }
                finally
                {
                    this.MultiplexingStream.OnChannelWritingCompleted(this);

                    // Restore the PipeReader to the field.
                    lock (this.SyncObject)
                    {
                        this.mxStreamIOReader = mxStreamIOReader;
                        mxStreamIOReader = null;
                    }
                }
            }

            /// <summary>
            /// Invoked when we transmit data to the remote party
            /// so we can track how much data we're sending them so we don't overrun their receiving buffer.
            /// </summary>
            /// <param name="transmittedBytes">The number of bytes being transmitted.</param>
            private void OnTransmittingBytes(long transmittedBytes)
            {
                if (this.BackpressureSupportEnabled)
                {
                    Requires.Range(transmittedBytes >= 0, nameof(transmittedBytes), "A non-negative number is required.");
                    lock (this.SyncObject)
                    {
                        Requires.Range(this.remoteWindowFilled + transmittedBytes <= this.remoteWindowSize, nameof(transmittedBytes), "The value exceeds the space remaining in the window size.");
                        this.remoteWindowFilled += transmittedBytes;
                        if (this.remoteWindowFilled == this.remoteWindowSize)
                        {
                            this.remoteWindowHasCapacity.Reset();
                        }
                    }
                }
            }

            private void LocalContentExamined(long bytesExamined)
            {
                Requires.Range(bytesExamined >= 0, nameof(bytesExamined));
                if (bytesExamined == 0 || this.IsDisposed)
                {
                    return;
                }

                if (this.TraceSource!.Switch.ShouldTrace(TraceEventType.Verbose))
                {
                    this.TraceSource.TraceEvent(TraceEventType.Verbose, 0, "Acknowledging processing of {0} bytes.", bytesExamined);
                }

                this.MultiplexingStream.SendFrame(
                    new FrameHeader
                    {
                        Code = ControlCode.ContentProcessed,
                        ChannelId = this.QualifiedId,
                    },
                    this.MultiplexingStream.formatter.SerializeContentProcessed(bytesExamined),
                    CancellationToken.None);
            }

            private async Task AutoCloseOnPipesClosureAsync()
            {
                Assumes.NotNull(this.mxStreamIOReaderCompleted);
                await Task.WhenAll(this.mxStreamIOWriterCompleted.WaitAsync(), this.mxStreamIOReaderCompleted).ConfigureAwait(false);

                if (this.TraceSource!.Switch.ShouldTrace(TraceEventType.Information))
                {
                    this.TraceSource.TraceEvent(TraceEventType.Information, (int)TraceEventId.ChannelAutoClosing, "Channel {0} \"{1}\" self-closing because both reader and writer are complete.", this.QualifiedId, this.Name);
                }

                this.Dispose();
            }

            private void Fault(Exception exception)
            {
                bool hasBeenDisposed;

                lock (this.SyncObject)
                {
                    hasBeenDisposed = this.isDisposed;
                    if (!this.isDisposed)
                    {
                        this.mxStreamIOReader?.Complete(exception);
                    }
                }

                if (!hasBeenDisposed && (this.TraceSource?.Switch.ShouldTrace(TraceEventType.Critical) ?? false))
                {
                    string callerName = new StackTrace().GetFrame(1).GetMethod().Name;
                    this.TraceSource!.TraceEvent(TraceEventType.Critical, (int)TraceEventId.FatalError, "Fault called in {0} by {1}", this.QualifiedId, callerName);
                    this.TraceSource!.TraceEvent(TraceEventType.Critical, (int)TraceEventId.FatalError, "Channel Closing self due to exception: {0}", exception);
                }

<<<<<<< HEAD
=======
                lock (this.SyncObject)
                {
                    this.faultingException ??= exception;
                }

                this.mxStreamIOReader?.CancelPendingRead();
>>>>>>> 40dbfa10
                this.Dispose();
            }

            private void DisposeSelfOnFailure(Task task)
            {
                Requires.NotNull(task, nameof(task));

                if (this.TraceSource?.Switch.ShouldTrace(TraceEventType.Critical) ?? false)
                {
                    string callerName = new StackTrace().GetFrame(1)
                        .GetMethod().Name;
                    this.TraceSource!.TraceEvent(TraceEventType.Critical, (int)TraceEventId.FatalError, "DisposeSelfOnFailure called in {0} by {1}", this.QualifiedId, callerName);
                }

                if (task.IsCompleted)
                {
                    if (this.TraceSource?.Switch.ShouldTrace(TraceEventType.Information) ?? false)
                    {
                        this.TraceSource!.TraceEvent(TraceEventType.Critical, (int)TraceEventId.FatalError, "DisposeSelfOnFailure completed with faulted value of {0}", task.IsFaulted);
                    }

                    if (task.IsFaulted)
                    {
                        this.Fault(task.Exception!.InnerException ?? task.Exception);
                    }
                }
                else
                {
                    task.ContinueWith(
                        (t, s) => ((Channel)s!).Fault(t.Exception!.InnerException ?? t.Exception),
                        this,
                        CancellationToken.None,
                        TaskContinuationOptions.OnlyOnFaulted,
                        TaskScheduler.Default).Forget();
                }
            }

            private struct PipeWriterRental : IDisposable
            {
                private readonly AsyncSemaphore.Releaser releaser;

                internal PipeWriterRental(PipeWriter writer, AsyncSemaphore.Releaser releaser)
                {
                    this.Writer = writer;
                    this.releaser = releaser;
                }

                internal PipeWriter Writer { get; }

                public void Dispose()
                {
                    this.releaser.Dispose();
                }
            }

            [DataContract]
            internal class OfferParameters
            {
                /// <summary>
                /// Initializes a new instance of the <see cref="OfferParameters"/> class.
                /// </summary>
                /// <param name="name">The name of the channel.</param>
                /// <param name="remoteWindowSize">
                /// The maximum number of bytes that may be transmitted and not yet acknowledged as processed by the remote party.
                /// When based on <see cref="PipeOptions.PauseWriterThreshold"/>, this value should be -1 of that value in order
                /// to avoid the actual pause that would be fatal to the read loop of the multiplexing stream.
                /// </param>
                internal OfferParameters(string name, long? remoteWindowSize)
                {
                    this.Name = name ?? throw new ArgumentNullException(nameof(name));
                    this.RemoteWindowSize = remoteWindowSize;
                }

                /// <summary>
                /// Gets the name of the channel.
                /// </summary>
                [DataMember]
                internal string Name { get; }

                /// <summary>
                /// Gets the maximum number of bytes that may be transmitted and not yet acknowledged as processed by the remote party.
                /// </summary>
                [DataMember]
                internal long? RemoteWindowSize { get; }
            }

            [DataContract]
            internal class AcceptanceParameters
            {
                /// <summary>
                /// Initializes a new instance of the <see cref="AcceptanceParameters"/> class.
                /// </summary>
                /// <param name="remoteWindowSize">
                /// The maximum number of bytes that may be transmitted and not yet acknowledged as processed by the remote party.
                /// When based on <see cref="PipeOptions.PauseWriterThreshold"/>, this value should be -1 of that value in order
                /// to avoid the actual pause that would be fatal to the read loop of the multiplexing stream.
                /// </param>
                internal AcceptanceParameters(long? remoteWindowSize) => this.RemoteWindowSize = remoteWindowSize;

                /// <summary>
                /// Gets the maximum number of bytes that may be transmitted and not yet acknowledged as processed by the remote party.
                /// </summary>
                [DataMember]
                internal long? RemoteWindowSize { get; }
            }

            private class WindowPipeReader : PipeReader
            {
                private readonly Channel owner;
                private readonly PipeReader inner;
                private ReadResult lastReadResult;
                private long bytesProcessed;
                private SequencePosition lastExaminedPosition;

                internal WindowPipeReader(Channel owner, PipeReader inner)
                {
                    this.owner = owner;
                    this.inner = inner;
                }

                public override void AdvanceTo(SequencePosition consumed)
                {
                    long consumedBytes = this.Consumed(consumed, consumed);
                    this.inner.AdvanceTo(consumed);
                    this.owner.LocalContentExamined(consumedBytes);
                }

                public override void AdvanceTo(SequencePosition consumed, SequencePosition examined)
                {
                    long consumedBytes = this.Consumed(consumed, examined);
                    this.inner.AdvanceTo(consumed, examined);
                    this.owner.LocalContentExamined(consumedBytes);
                }

                public override void CancelPendingRead() => this.inner.CancelPendingRead();

                public override void Complete(Exception? exception = null) => this.inner.Complete(exception);

                public override async ValueTask<ReadResult> ReadAsync(CancellationToken cancellationToken = default)
                {
                    return this.lastReadResult = await this.inner.ReadAsync(cancellationToken).ConfigureAwait(false);
                }

                public override bool TryRead(out ReadResult readResult)
                {
                    bool result = this.inner.TryRead(out readResult);
                    this.lastReadResult = readResult;
                    return result;
                }

                public override ValueTask CompleteAsync(Exception? exception = null) => this.inner.CompleteAsync(exception);

                public override Task CopyToAsync(PipeWriter destination, CancellationToken cancellationToken = default) => this.inner.CopyToAsync(destination, cancellationToken);

                public override Task CopyToAsync(Stream destination, CancellationToken cancellationToken = default) => this.inner.CopyToAsync(destination, cancellationToken);

                [Obsolete]
                public override void OnWriterCompleted(Action<Exception?, object?> callback, object? state) => this.inner.OnWriterCompleted(callback, state);

                private long Consumed(SequencePosition consumed, SequencePosition examined)
                {
                    SequencePosition lastExamined = this.lastExaminedPosition;
                    if (lastExamined.Equals(default))
                    {
                        lastExamined = this.lastReadResult.Buffer.Start;
                    }

                    // If the entirety of the buffer was examined for the first time, just use the buffer length as a perf optimization.
                    // Otherwise, slice the buffer from last examined to new examined to get the number of freshly examined bytes.
                    long bytesJustProcessed =
                        lastExamined.Equals(this.lastReadResult.Buffer.Start) && this.lastReadResult.Buffer.End.Equals(examined) ? this.lastReadResult.Buffer.Length :
                        this.lastReadResult.Buffer.Slice(lastExamined, examined).Length;

                    this.bytesProcessed += bytesJustProcessed;

                    // Only send the 'more bytes please' message if we've consumed at least a max frame's worth of data
                    // or if our reader indicates that more data is required before it will examine any more.
                    // Or in some cases of very small receiving windows, when the entire window is empty.
                    long result = 0;
                    if (this.bytesProcessed >= FramePayloadMaxLength || this.bytesProcessed == this.owner.localWindowSize)
                    {
                        result = this.bytesProcessed;
                        this.bytesProcessed = 0;
                    }

                    // Only store the examined position if it is ahead of the consumed position.
                    // Otherwise we'd store a position in an array that may be recycled.
                    this.lastExaminedPosition = consumed.Equals(examined) ? default : examined;

                    return result;
                }
            }
        }
    }
}<|MERGE_RESOLUTION|>--- conflicted
+++ resolved
@@ -339,19 +339,8 @@
                 bool hasBeenDisposed;
                 lock (this.SyncObject)
                 {
-<<<<<<< HEAD
-                    hasBeenDisposed = this.IsDisposed;
-                    this.isDisposed = true;
-                }
-
-                if (hasBeenDisposed)
-                {
-                    return;
-                }
-=======
                     this.acceptanceSource.TrySetCanceled();
                     this.optionsAppliedTaskSource?.TrySetCanceled();
->>>>>>> 40dbfa10
 
                 // The code in this delegate needs to happen in several branches including possibly asynchronously.
                 // We carefully define it here with no closure so that the C# compiler generates a static field for the delegate
@@ -364,16 +353,6 @@
                     self.MultiplexingStream.OnChannelDisposed(self);
                 };
 
-<<<<<<< HEAD
-                this.acceptanceSource.TrySetCanceled();
-                this.optionsAppliedTaskSource?.TrySetCanceled();
-
-                PipeWriter? mxStreamIOWriter;
-                lock (this.SyncObject)
-                {
-                    mxStreamIOWriter = this.mxStreamIOWriter;
-                }
-=======
                     // Complete writing so that the mxstream cannot write to this channel any more.
                     // We must also cancel a pending flush since no one is guaranteed to be reading this any more
                     // and we don't want to deadlock on a full buffer in a disposed channel's pipe.
@@ -428,7 +407,6 @@
 
                         mxStreamIOReader?.Complete();
                     }
->>>>>>> 40dbfa10
 
                 // Complete writing so that the mxstream cannot write to this channel any more.
                 // We must also cancel a pending flush since no one is guaranteed to be reading this any more
@@ -437,39 +415,9 @@
                 mxStreamIOWriter?.CancelPendingFlush();
                 this.mxStreamIOWriterCompleted.Set();
 
-<<<<<<< HEAD
-                if (this.channelIO != null)
-                {
-                    // We're using our own Pipe to relay user messages, so we can shutdown writing and allow for our reader to propagate what was already written
-                    // before actually shutting down.
-                    this.channelIO.Output.Complete();
-                }
-                else
-                {
-                    // We don't own the user's PipeWriter to complete it (so they can't write anything more to this channel).
-                    // We can't know whether there is or will be more bytes written to the user's PipeWriter,
-                    // but we need to terminate our reader for their writer as part of reclaiming resources.
-                    // We want to complete reading immediately and cancel any pending read.
-                    this.mxStreamIOReader?.Complete();
-                    this.mxStreamIOReader?.CancelPendingRead();
-                }
-
-                // Unblock the reader that might be waiting on this.
-                this.remoteWindowHasCapacity.Set();
-
-                // As a minor perf optimization, avoid allocating a continuation task if the antecedent is already completed.
-                if (this.mxStreamIOReaderCompleted?.IsCompleted ?? true)
-                {
-                    finalDisposalAction(null, this);
-                }
-                else
-                {
-                    this.mxStreamIOReaderCompleted!.ContinueWith(finalDisposalAction!, this, CancellationToken.None, TaskContinuationOptions.ExecuteSynchronously, TaskScheduler.Default).Forget();
-=======
                     this.disposalTokenSource.Cancel();
                     this.completionSource.TrySetResult(null);
                     this.MultiplexingStream.OnChannelDisposed(this);
->>>>>>> 40dbfa10
                 }
             }
 
@@ -575,21 +523,8 @@
                     {
                         try
                         {
-<<<<<<< HEAD
-                            PipeWriter? writer = this.GetReceivedMessagePipeWriter();
-                            if (writer != null)
-                            {
-                                if (this.TraceSource?.Switch.ShouldTrace(TraceEventType.Information) ?? false)
-                                {
-                                    this.TraceSource!.TraceEvent(TraceEventType.Critical, (int)TraceEventId.WriteError, "Closing pipe writer {0} with error {1}", writer, error);
-                                }
-
-                                await writer.CompleteAsync(error).ConfigureAwait(false);
-                            }
-=======
                             using PipeWriterRental writerRental = await this.GetReceivedMessagePipeWriterAsync().ConfigureAwait(false);
                             await writerRental.Writer.CompleteAsync().ConfigureAwait(false);
->>>>>>> 40dbfa10
                         }
                         catch (ObjectDisposedException)
                         {
@@ -600,17 +535,8 @@
 
                             if (this.mxStreamIOWriter != null)
                             {
-<<<<<<< HEAD
-                                if (this.TraceSource?.Switch.ShouldTrace(TraceEventType.Information) ?? false)
-                                {
-                                    this.TraceSource!.TraceEvent(TraceEventType.Information, (int)TraceEventId.WriteError, "Closing general writer {0} with error {1}", this.mxStreamIOWriter, error);
-                                }
-
-                                await this.mxStreamIOWriter.CompleteAsync(error).ConfigureAwait(false);
-=======
                                 using AsyncSemaphore.Releaser releaser = await this.mxStreamIOWriterSemaphore.EnterAsync().ConfigureAwait(false);
                                 await this.mxStreamIOWriter.CompleteAsync().ConfigureAwait(false);
->>>>>>> 40dbfa10
                             }
                         }
                     }
@@ -618,12 +544,8 @@
                     {
                         if (this.TraceSource?.Switch.ShouldTrace(TraceEventType.Information) ?? false)
                         {
-<<<<<<< HEAD
-                            this.TraceSource!.TraceEvent(TraceEventType.Critical, (int)TraceEventId.FatalError, "Closing general writer {0} with error {1}", this.mxStreamIOWriter, error);
-=======
                             using AsyncSemaphore.Releaser releaser = await this.mxStreamIOWriterSemaphore.EnterAsync().ConfigureAwait(false);
                             await this.mxStreamIOWriter.CompleteAsync().ConfigureAwait(false);
->>>>>>> 40dbfa10
                         }
 
                         await this.mxStreamIOWriter.CompleteAsync(error).ConfigureAwait(false);
@@ -875,32 +797,8 @@
                             break;
                         }
 
-<<<<<<< HEAD
-                        ReadResult result;
-                        try
-                        {
-                            result = await this.mxStreamIOReader!.ReadAsync().ConfigureAwait(false);
-                        }
-                        catch (InvalidOperationException ex)
-                        {
-                            // Someone completed the reader. The channel was probably disposed.
-                            if (this.TraceSource!.Switch.ShouldTrace(TraceEventType.Verbose))
-                            {
-                                this.TraceSource.TraceEvent(TraceEventType.Verbose, 0, "Transmission terminated because the reader threw: {0}", ex);
-                            }
-
-                            break;
-                        }
-
-                        if (this.TraceSource!.Switch.ShouldTrace(TraceEventType.Information))
-                        {
-                            this.TraceSource.TraceEvent(TraceEventType.Information, (int)TraceEventId.FrameReceived, "Received buffer of length {0} inside process outbound", result.Buffer.Length);
-                        }
-
-=======
                         // We don't use a CancellationToken on this call because we prefer the exception-free cancellation path used by our Dispose method (CancelPendingRead).
                         ReadResult result = await mxStreamIOReader.ReadAsync().ConfigureAwait(false);
->>>>>>> 40dbfa10
                         if (result.IsCanceled)
                         {
                             // We've been asked to cancel. Presumably the channel has faulted or been disposed.
@@ -962,15 +860,6 @@
                 }
                 catch (Exception ex)
                 {
-<<<<<<< HEAD
-                    await this.mxStreamIOReader!.CompleteAsync(ex).ConfigureAwait(false);
-                    if (this.TraceSource!.Switch.ShouldTrace(TraceEventType.Information))
-                    {
-                        this.TraceSource.TraceEvent(TraceEventType.Information, (int)TraceEventId.WriteError, "Caught exception when processing outbound data");
-                    }
-
-                    this.MultiplexingStream.OnChannelWritingError(this, ex);
-=======
                     if (ex is OperationCanceledException && this.DisposalToken.IsCancellationRequested)
                     {
                         await mxStreamIOReader!.CompleteAsync().ConfigureAwait(false);
@@ -980,7 +869,6 @@
                         await mxStreamIOReader!.CompleteAsync(ex).ConfigureAwait(false);
                     }
 
->>>>>>> 40dbfa10
                     throw;
                 }
                 finally
@@ -1074,15 +962,12 @@
                     this.TraceSource!.TraceEvent(TraceEventType.Critical, (int)TraceEventId.FatalError, "Channel Closing self due to exception: {0}", exception);
                 }
 
-<<<<<<< HEAD
-=======
                 lock (this.SyncObject)
                 {
                     this.faultingException ??= exception;
                 }
 
                 this.mxStreamIOReader?.CancelPendingRead();
->>>>>>> 40dbfa10
                 this.Dispose();
             }
 
