<?xml version="1.0" encoding="utf-8"?>
<Project>
  <!-- https://learn.microsoft.com/nuget/consume-packages/central-package-management -->
  <PropertyGroup>
    <ManagePackageVersionsCentrally>true</ManagePackageVersionsCentrally>
    <CentralPackageTransitivePinningEnabled>true</CentralPackageTransitivePinningEnabled>
    <BenchmarkDotNetVersion>0.13.12</BenchmarkDotNetVersion>
    <AspNetCoreVersion>2.2.0</AspNetCoreVersion>
    <VSThreadingVersion>17.12.19</VSThreadingVersion>
  </PropertyGroup>
  <ItemGroup>
<<<<<<< HEAD
    <PackageVersion Include="BenchmarkDotNet.Diagnostics.Windows" Version="$(BenchmarkDotNetVersion)" />
    <PackageVersion Include="BenchmarkDotNet" Version="$(BenchmarkDotNetVersion)" />
    <PackageVersion Include="Microsoft.AspNetCore.TestHost" Version="$(AspNetCoreVersion)" />
    <PackageVersion Include="Microsoft.AspNetCore" Version="$(AspNetCoreVersion)" />
    <PackageVersion Include="Microsoft.Bcl.AsyncInterfaces" Version="8.0.0" />
    <PackageVersion Include="Microsoft.CodeAnalysis.PublicApiAnalyzers" Version="3.3.4" />
    <PackageVersion Include="Microsoft.NET.Test.Sdk" Version="17.12.0" />
    <PackageVersion Include="Microsoft.VisualStudio.Threading.Analyzers" Version="$(VSThreadingVersion)" />
    <PackageVersion Include="Microsoft.VisualStudio.Threading" Version="$(VSThreadingVersion)" />
    <PackageVersion Include="Microsoft.VisualStudio.Validation" Version="17.8.8" />
    <PackageVersion Include="NSubstitute" Version="5.3.0" />
    <PackageVersion Include="NSubstitute.Analyzers.CSharp" Version="1.0.17" />
    <PackageVersion Include="PInvoke.Kernel32" Version="0.7.124" />
    <PackageVersion Include="StreamJsonRpc" Version="2.20.17" />
    <PackageVersion Include="System.IO.Pipelines" Version="8.0.0" />
    <PackageVersion Include="System.IO.Pipes" Version="4.3.0" />
    <PackageVersion Include="System.Runtime.CompilerServices.Unsafe" Version="6.0.0" />
    <PackageVersion Include="System.Text.Json" Version="8.0.5" />
    <PackageVersion Include="xunit.abstractions" Version="2.0.3" />
    <PackageVersion Include="xunit.combinatorial" Version="1.6.24" />
    <PackageVersion Include="xunit.extensibility.core" Version="2.9.2" />
    <PackageVersion Include="xunit.runner.console" Version="2.9.2" />
    <PackageVersion Include="xunit.runner.visualstudio" Version="2.8.2" />
    <PackageVersion Include="xunit.skippablefact" Version="1.5.23" />
    <PackageVersion Include="xunit" Version="2.9.2" />
=======
    <!-- Put repo-specific PackageVersion items in this group. -->
  </ItemGroup>
  <ItemGroup Label="Library.Template">
    <PackageVersion Include="Microsoft.NET.Test.Sdk" Version="17.12.0" />
    <PackageVersion Include="xunit.runner.visualstudio" Version="3.0.0" />
    <PackageVersion Include="xunit.v3" Version="1.0.0" />
>>>>>>> aa130d09
  </ItemGroup>
  <ItemGroup>
    <!-- Put repo-specific GlobalPackageReference items in this group. -->
  </ItemGroup>
  <ItemGroup Label="Library.Template">
    <GlobalPackageReference Include="CSharpIsNullAnalyzer" Version="0.1.593" />
    <GlobalPackageReference Include="DotNetAnalyzers.DocumentationAnalyzers" Version="1.0.0-beta.59" />
    <!-- The condition works around https://github.com/dotnet/sdk/issues/44951 -->
    <GlobalPackageReference Include="Nerdbank.GitVersioning" Version="3.7.112" Condition="!('$(TF_BUILD)'=='true' and '$(dotnetformat)'=='true')" />
    <GlobalPackageReference Include="PolySharp" Version="1.15.0" />
    <GlobalPackageReference Include="StyleCop.Analyzers.Unstable" Version="1.2.0.556" />
  </ItemGroup>
</Project><|MERGE_RESOLUTION|>--- conflicted
+++ resolved
@@ -9,14 +9,12 @@
     <VSThreadingVersion>17.12.19</VSThreadingVersion>
   </PropertyGroup>
   <ItemGroup>
-<<<<<<< HEAD
     <PackageVersion Include="BenchmarkDotNet.Diagnostics.Windows" Version="$(BenchmarkDotNetVersion)" />
     <PackageVersion Include="BenchmarkDotNet" Version="$(BenchmarkDotNetVersion)" />
     <PackageVersion Include="Microsoft.AspNetCore.TestHost" Version="$(AspNetCoreVersion)" />
     <PackageVersion Include="Microsoft.AspNetCore" Version="$(AspNetCoreVersion)" />
     <PackageVersion Include="Microsoft.Bcl.AsyncInterfaces" Version="8.0.0" />
     <PackageVersion Include="Microsoft.CodeAnalysis.PublicApiAnalyzers" Version="3.3.4" />
-    <PackageVersion Include="Microsoft.NET.Test.Sdk" Version="17.12.0" />
     <PackageVersion Include="Microsoft.VisualStudio.Threading.Analyzers" Version="$(VSThreadingVersion)" />
     <PackageVersion Include="Microsoft.VisualStudio.Threading" Version="$(VSThreadingVersion)" />
     <PackageVersion Include="Microsoft.VisualStudio.Validation" Version="17.8.8" />
@@ -28,21 +26,12 @@
     <PackageVersion Include="System.IO.Pipes" Version="4.3.0" />
     <PackageVersion Include="System.Runtime.CompilerServices.Unsafe" Version="6.0.0" />
     <PackageVersion Include="System.Text.Json" Version="8.0.5" />
-    <PackageVersion Include="xunit.abstractions" Version="2.0.3" />
-    <PackageVersion Include="xunit.combinatorial" Version="1.6.24" />
-    <PackageVersion Include="xunit.extensibility.core" Version="2.9.2" />
-    <PackageVersion Include="xunit.runner.console" Version="2.9.2" />
-    <PackageVersion Include="xunit.runner.visualstudio" Version="2.8.2" />
-    <PackageVersion Include="xunit.skippablefact" Version="1.5.23" />
-    <PackageVersion Include="xunit" Version="2.9.2" />
-=======
-    <!-- Put repo-specific PackageVersion items in this group. -->
+    <PackageVersion Include="xunit.combinatorial" Version="2.0.5-alpha" />
   </ItemGroup>
   <ItemGroup Label="Library.Template">
     <PackageVersion Include="Microsoft.NET.Test.Sdk" Version="17.12.0" />
-    <PackageVersion Include="xunit.runner.visualstudio" Version="3.0.0" />
-    <PackageVersion Include="xunit.v3" Version="1.0.0" />
->>>>>>> aa130d09
+    <PackageVersion Include="xunit.runner.visualstudio" Version="2.8.2" />
+    <PackageVersion Include="xunit" Version="2.9.2" />
   </ItemGroup>
   <ItemGroup>
     <!-- Put repo-specific GlobalPackageReference items in this group. -->
